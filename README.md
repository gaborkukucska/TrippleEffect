<!-- # START OF FILE README.md -->
<!-- # IT IS CRITICAL THAT ALL AIs and LLMs FOLLOW THE DEVELOPMENT INSTRUCTIONS IN THE DEVELOPMENT_RULES.md FILE WHEN FURTHER DEVELOPING THIS FRAMEWORK!!! -->
# TrippleEffect Multi-Agent Framework

**Version:** 2.25 <!-- Updated Version -->

**TrippleEffect** is an asynchronous, collaborative multi-agent framework built with Python, FastAPI, and WebSockets. It features a central **Admin AI** that initiates projects and a dedicated **Project Manager** agent per session that handles detailed task tracking and team coordination. This framework is predominantly developed by various LLMs guided by Gabby.

## Quick Start (using scripts)

For a faster setup, you can use the provided shell scripts but make sure they are executable:
```bash
chmod +x setup.sh run.sh
```

1.  **Run Setup:** `./setup.sh` (This usually creates the environment, installs dependencies, and copies `.env.example`).
2.  **Configure:** Edit the created `.env` file with your API keys (OpenAI, OpenRouter, GitHub PAT, Tavily).
3.  **Run:** `./run.sh` (This typically activates the environment and starts the application using `python -m src.main`).
4.  **Access UI:** Open your browser to `http://localhost:8000`.

*(See the detailed "Setup and Running" section below for manual steps and configuration options.)*

## Core Concepts

*   **Stateful Admin AI:** The central agent (`admin_ai`) operates using a state machine (`conversation`, `planning`, etc.). In the `conversation` state, it interacts with the user and monitors ongoing projects via their PMs. When an actionable request is identified, it transitions to the `planning` state.
*   **Framework-Driven Project Initiation:** When Admin AI submits a plan (including a `<title>`) in the `planning` state, the framework automatically:
    *   Creates a project task in Taskwarrior using the title and plan.
    *   Creates a dedicated Project Manager agent (`pm_{project_title}_{session_id}`).
    *   Assigns the new PM to the initial project task.
    *   Notifies Admin AI and transitions it back to the `conversation` state.
*   **Project Manager Agent:** Automatically created per project/session by the framework, this agent uses the `ProjectManagementTool` (backed by `tasklib`) to decompose the initial plan, create/assign sub-tasks (assigning via tags), monitor progress via `send_message`, and report status/completion back to Admin AI.
*   **Dynamic Worker Agent Management:** The Project Manager agent (or Admin AI, depending on workflow evolution) uses `ManageTeamTool` to create worker agents as needed for specific sub-tasks.
*   **Intelligent Model Handling:**
    *   **Discovery:** Automatically finds reachable LLM providers (Ollama, OpenRouter, OpenAI) and available models at startup.
    *   **Filtering:** Filters discovered models based on the `MODEL_TIER` setting (`.env`).
    *   **Auto-Selection:** Automatically selects the best model for Admin AI (at startup) and dynamic agents (at creation if not specified) based on performance metrics and availability.
    *   **Failover:** Automatic API key cycling and model/provider failover (Local -> Free -> Paid tiers) on persistent errors during generation.
    *   **Performance Tracking:** Records success rate and latency per model, persisting data (`data/model_performance_metrics.json`).
*   **Tool-Based Interaction:** Agents use tools via an **XML format**. Tools include file system operations, inter-agent messaging, team management, web search, GitHub interaction, system information retrieval, and knowledge base operations.
*   **Context Management:** Standardized instructions are injected, agents are guided to use file operations for large outputs. Admin AI receives current time context. **(Update v2.23):** Admin AI system prompt assembly streamlined to remove redundant static tool descriptions and model lists.
*   **Persistence:** Session state (agents, teams, histories) can be saved/loaded (filesystem). Interactions and knowledge are logged to a database (`data/trippleeffect_memory.db`) **(Needs refinement)**.
*   **Communication Layer Separation (UI):** The user interface visually separates direct User<->Admin AI interaction from internal Admin AI<->PM<->Worker communication and system events.

## Features

*   **Asynchronous Backend:** Built with FastAPI and `asyncio`.
*   **WebSocket Communication:** Real-time updates via WebSockets.
*   **Dynamic Agent/Team Creation:** Manage agents and teams on the fly using `ManageTeamTool`.
*   **Configurable Model Selection:**
    *   Dynamic discovery of providers/models (Ollama, OpenRouter, OpenAI).
    *   Filtering based on `MODEL_TIER` (.env: `FREE` or `ALL`).
    *   Automatic model selection for Admin AI and dynamic agents using performance data.
*   **Robust Error Handling:**
    *   Automatic retries for transient LLM API errors.
    *   Multi-key support and key cycling for providers (`PROVIDER_API_KEY_N` in `.env`).
    *   Automatic failover to different models/providers based on tiers (Local -> Free -> Paid).
    *   Key quarantining on persistent auth/rate limit errors.
*   **Performance Tracking:** Monitors success rate and latency per model, saved to `data/model_performance_metrics.json`.
*   **State-Driven Admin AI Workflow:** Admin AI operates based on its current state (`conversation`, `planning`).
    *   **Conversation State:** Focuses on user interaction, KB search/save, monitoring PM updates, and identifying new tasks. Uses `<request_state state='planning'>` to signal task identification.
    *   **Planning State:** Focuses solely on creating a plan with a `<title>` tag. Framework handles project/PM creation upon plan submission.
*   **XML Tooling:** Agents request tool use via XML format. Available tools:
    *   `FileSystemTool`: Read, Write, List, Mkdir, Delete (File/Empty Dir), Find/Replace in private sandbox or shared workspace.
    *   `GitHubTool`: List Repos, List Files (Recursive), Read File content using PAT.
    *   `ManageTeamTool`: Create/Delete Agents/Teams, Assign Agents, List Agents/Teams, Get Agent Details.
    *   `SendMessageTool`: Communicate between agents within a team or with Admin AI (using exact agent IDs).
    *   `WebSearchTool`: Search the web (uses Tavily API if configured, falls back to DDG scraping).
    *   `SystemHelpTool`: Get current time (UTC), Search application logs, **Get detailed tool usage info (`get_tool_info`)**.
    *   `KnowledgeBaseTool`: Save/Search distilled knowledge in the database.
    *   `ProjectManagementTool`: Add, list, modify, and complete project tasks (uses `tasklib` backend per session). **Assigns tasks via tags (`+agent_id`)** due to CLI UDA issues. Used primarily by the Project Manager agent.
    *   **On-Demand Tool Help:** Implemented `get_detailed_usage()` in tools and `get_tool_info` action in `SystemHelpTool` for dynamic help retrieval (full transition planned for Phase 27+).
*   **Session Persistence:** Save and load agent states, histories, team structures, and **project task data** (filesystem, including `tasklib` data with assignee tags). **(Needs refinement)**
*   **Database Backend (SQLite):**
    *   Logs user, agent, tool, and system interactions.
    *   Stores long-term knowledge summaries via `KnowledgeBaseTool`.
*   **Refined Web UI (Phase 22):**
    *   Separated view for User <-> Admin AI chat (`Chat` view).
    *   Dedicated view for internal Admin AI <-> Agent communication, tool usage, and system status updates (`Internal Comms` view).
    *   Improved message chunk grouping for concurrent streams.
    *   Increased message history limit in Internal Comms view.
    *   Session management interface.
    *   Static configuration viewer.
*   **Sandboxing:** Agents operate within dedicated sandbox directories or a shared session workspace.
*   **Context Optimization:** Agents guided to use files for large outputs. Admin AI prompts are now state-specific.
*   **Admin AI Time Context:** Current UTC time is injected into Admin AI prompts.
*   **Local Provider Integration:** Automatic network discovery (`LOCAL_API_DISCOVERY_SUBNETS="auto"`).

## Technology Stack

*   **Backend:** Python 3.9+, FastAPI, Uvicorn
*   **Asynchronous Operations:** `asyncio`
*   **WebSockets:** `websockets` library integrated with FastAPI
*   **Database:** `SQLAlchemy` (Core, Asyncio), `aiosqlite` (for SQLite driver)
*   **Task Management:** `tasklib` (Python Taskwarrior library) %% Added P24
*   **LLM Interaction:** `openai` library, `aiohttp`
*   **Frontend:** HTML5, CSS3, Vanilla JavaScript
*   **Configuration:** YAML (`PyYAML`), `.env` (`python-dotenv`), JSON (`prompts.json`)
*   **Tooling APIs:** `tavily-python`
*   **Parsing:** `BeautifulSoup4` (HTML), `re`, `html` (XML)
*   **Model Discovery & Management:** Custom `ModelRegistry` class
*   **Performance Tracking:** Custom `ModelPerformanceTracker` class (JSON)
*   **Persistence:** JSON (session state - filesystem), SQLite (interactions, knowledge), Taskwarrior files (project tasks via `tasklib`) %% Updated P24
*   **Data Handling/Validation:** Pydantic (via FastAPI)
*   **Local Auto Discovery** Nmap
*   **Logging:** Standard library `logging`

## Setup and Running (Detailed)

1.  **Prerequisites:**
    *   Termux app if used on Android mobile devices.
    *   Python 3.9+
    *   Node.js and npm (only if using the optional Ollama proxy)
    *   Access to LLM APIs (OpenAI, OpenRouter) and/or a running local Ollama instance.
    *   Nmap to enable automatic local API provider discovery.

2.  **Clone the repository:**
    ```bash
    git clone https://github.com/gaborkukucska/TrippleEffect.git
    cd TrippleEffect
    ```

3.  **Set up Python Environment:**

    On Linux/MacOS
    ```bash
    python -m venv .venv
    source .venv/bin/activate
    pip install -r requirements.txt
    ```
    
    on Windows
<<<<<<< HEAD
    ```
=======
    ```bash
>>>>>>> 293ea4b4
    .venv\Scripts\activate
    pip install -r requirements.txt
    ```

4.  **Configure Environment:**
    *   Copy `.env.example` to `.env`.
    *   Edit `.env` and add your API keys (OpenAI, OpenRouter, GitHub PAT, Tavily API Key).
    *   Set `MODEL_TIER` (`LOCAL`, `FREE` or `ALL`).
    *   **Note:** While local LLMs (via Ollama & LiteLLM) are supported, smaller models may currently exhibit reliability issues with long and complex instructions or tool use especially if hosted weak hardware. For more consistent results, using a robust external provider like OpenRouter (configured in `.env`) might yield better results at this stage.

5.  **Configure Bootstrap Agents (Optional):**
    *   Edit `config.yaml` to define the behavior and conversation style of the Admin AI.
    *   Add any bootstrap agents beyond the default Admin AI & PM Agent.
    *   You can optionally specify a provider/model for Admin AI & PM Agent here, otherwise it will be auto-selected.

6.  **Run the Application:**
    # Option 1: Use the run script (could be error some at times).
    ```bash
    chmod +x run.sh
    ./run.sh
    ```
    # Option 2: (Recommended) Run directly using Python
    ```bash
    python -m src.main
    ```
    *(Alternatively, for development with auto-reload, use `uvicorn src.main:app --reload --port 8000`, but be aware reload might interfere with agent state.)*

7.  **Access the UI:** Open your web browser to `http://localhost:8000`.

## Development Status

*   **Current Version:** 2.25 <!-- Updated Version -->
*   **Completed Phases:** 1-24. **Recent Fixes/Enhancements (v2.25):** Corrected `project_management` tool's Taskwarrior CLI usage for task creation (using tags for assignment workaround), fixed `AgentManager` initial task creation check logic. Ollama integration fixes, enhanced network discovery, initial on-demand tool help mechanism, PM agent workflow, `tasklib` integration, Bootstrap agent init fixes, Admin AI state machine, Framework project/PM creation.
*   **Current Phase (25):** Advanced Memory & Learning (incl. fixing known agent logic issues - PM agent multi-tool calls, looping, placeholders, targeting). Investigating Taskwarrior CLI UDA issues. Addressing external API rate limits.
*   **Future Plans:** Proactive Behavior (Phase 26), Federated Communication (Phase 27+), New Admin tools, LiteLLM provider, advanced collaboration, resource limits, DB/Vector Stores, **Full transition to on-demand tool help** (removing static descriptions from prompts - Phase 28+).

See `helperfiles/PROJECT_PLAN.md` for detailed phase information.

## Contributing

Contributions are welcome! Please follow standard fork-and-pull-request procedures. Adhere to the development rules outlined in `helperfiles/DEVELOPMENT_RULES.md`.

## License

This project is licensed under the MIT License - see the `LICENSE` file for details.

## Acknowledgements

*   Inspired by AutoGen, CrewAI, and other multi-agent frameworks.
*   Uses the powerful libraries FastAPI, Pydantic, SQLAlchemy, and the OpenAI Python client.
*   Built with various LLMs like Google Gemini 2.5 Pro, Meta Llama 4, DeepSeek R1 and others.
*   Special THANKS to Openrouter, Huggigface, and Google AI Studio
<!-- # IT IS CRITICAL THAT ALL AIs and LLMs FOLLOW THE DEVELOPMENT INSTRUCTIONS IN THE DEVELOPMENT_RULES.md FILE WHEN FURTER DEVELOPING THIS FRAMEWORK!!! --><|MERGE_RESOLUTION|>--- conflicted
+++ resolved
@@ -1,5 +1,6 @@
 <!-- # START OF FILE README.md -->
 <!-- # IT IS CRITICAL THAT ALL AIs and LLMs FOLLOW THE DEVELOPMENT INSTRUCTIONS IN THE DEVELOPMENT_RULES.md FILE WHEN FURTHER DEVELOPING THIS FRAMEWORK!!! -->
+<!-- # IT IS CRITICAL THAT ALL AIs and LLMs FOLLOW THE DEVELOPMENT INSTRUCTIONS IN THE DEVELOPMENT_RULES.md FILE WHEN FURTHER DEVELOPING THIS FRAMEWORK!!! -->
 # TrippleEffect Multi-Agent Framework
 
 **Version:** 2.25 <!-- Updated Version -->
@@ -8,6 +9,10 @@
 
 ## Quick Start (using scripts)
 
+For a faster setup, you can use the provided shell scripts but make sure they are executable:
+```bash
+chmod +x setup.sh run.sh
+```
 For a faster setup, you can use the provided shell scripts but make sure they are executable:
 ```bash
 chmod +x setup.sh run.sh
@@ -27,8 +32,10 @@
     *   Creates a project task in Taskwarrior using the title and plan.
     *   Creates a dedicated Project Manager agent (`pm_{project_title}_{session_id}`).
     *   Assigns the new PM to the initial project task.
+    *   Assigns the new PM to the initial project task.
     *   Notifies Admin AI and transitions it back to the `conversation` state.
 *   **Project Manager Agent:** Automatically created per project/session by the framework, this agent uses the `ProjectManagementTool` (backed by `tasklib`) to decompose the initial plan, create/assign sub-tasks (assigning via tags), monitor progress via `send_message`, and report status/completion back to Admin AI.
+*   **Dynamic Worker Agent Management:** The Project Manager agent (or Admin AI, depending on workflow evolution) uses `ManageTeamTool` to create worker agents as needed for specific sub-tasks.
 *   **Dynamic Worker Agent Management:** The Project Manager agent (or Admin AI, depending on workflow evolution) uses `ManageTeamTool` to create worker agents as needed for specific sub-tasks.
 *   **Intelligent Model Handling:**
     *   **Discovery:** Automatically finds reachable LLM providers (Ollama, OpenRouter, OpenAI) and available models at startup.
@@ -37,6 +44,9 @@
     *   **Failover:** Automatic API key cycling and model/provider failover (Local -> Free -> Paid tiers) on persistent errors during generation.
     *   **Performance Tracking:** Records success rate and latency per model, persisting data (`data/model_performance_metrics.json`).
 *   **Tool-Based Interaction:** Agents use tools via an **XML format**. Tools include file system operations, inter-agent messaging, team management, web search, GitHub interaction, system information retrieval, and knowledge base operations.
+*   **Context Management:** Standardized instructions are injected, agents are guided to use file operations for large outputs. Admin AI receives current time context. **(Update v2.23):** Admin AI system prompt assembly streamlined to remove redundant static tool descriptions and model lists.
+*   **Persistence:** Session state (agents, teams, histories) can be saved/loaded (filesystem). Interactions and knowledge are logged to a database (`data/trippleeffect_memory.db`) **(Needs refinement)**.
+*   **Communication Layer Separation (UI):** The user interface visually separates direct User<->Admin AI interaction from internal Admin AI<->PM<->Worker communication and system events.
 *   **Context Management:** Standardized instructions are injected, agents are guided to use file operations for large outputs. Admin AI receives current time context. **(Update v2.23):** Admin AI system prompt assembly streamlined to remove redundant static tool descriptions and model lists.
 *   **Persistence:** Session state (agents, teams, histories) can be saved/loaded (filesystem). Interactions and knowledge are logged to a database (`data/trippleeffect_memory.db`) **(Needs refinement)**.
 *   **Communication Layer Separation (UI):** The user interface visually separates direct User<->Admin AI interaction from internal Admin AI<->PM<->Worker communication and system events.
@@ -68,7 +78,16 @@
     *   `SystemHelpTool`: Get current time (UTC), Search application logs, **Get detailed tool usage info (`get_tool_info`)**.
     *   `KnowledgeBaseTool`: Save/Search distilled knowledge in the database.
     *   `ProjectManagementTool`: Add, list, modify, and complete project tasks (uses `tasklib` backend per session). **Assigns tasks via tags (`+agent_id`)** due to CLI UDA issues. Used primarily by the Project Manager agent.
+    *   `FileSystemTool`: Read, Write, List, Mkdir, Delete (File/Empty Dir), Find/Replace in private sandbox or shared workspace.
+    *   `GitHubTool`: List Repos, List Files (Recursive), Read File content using PAT.
+    *   `ManageTeamTool`: Create/Delete Agents/Teams, Assign Agents, List Agents/Teams, Get Agent Details.
+    *   `SendMessageTool`: Communicate between agents within a team or with Admin AI (using exact agent IDs).
+    *   `WebSearchTool`: Search the web (uses Tavily API if configured, falls back to DDG scraping).
+    *   `SystemHelpTool`: Get current time (UTC), Search application logs, **Get detailed tool usage info (`get_tool_info`)**.
+    *   `KnowledgeBaseTool`: Save/Search distilled knowledge in the database.
+    *   `ProjectManagementTool`: Add, list, modify, and complete project tasks (uses `tasklib` backend per session). **Assigns tasks via tags (`+agent_id`)** due to CLI UDA issues. Used primarily by the Project Manager agent.
     *   **On-Demand Tool Help:** Implemented `get_detailed_usage()` in tools and `get_tool_info` action in `SystemHelpTool` for dynamic help retrieval (full transition planned for Phase 27+).
+*   **Session Persistence:** Save and load agent states, histories, team structures, and **project task data** (filesystem, including `tasklib` data with assignee tags). **(Needs refinement)**
 *   **Session Persistence:** Save and load agent states, histories, team structures, and **project task data** (filesystem, including `tasklib` data with assignee tags). **(Needs refinement)**
 *   **Database Backend (SQLite):**
     *   Logs user, agent, tool, and system interactions.
@@ -84,6 +103,7 @@
 *   **Context Optimization:** Agents guided to use files for large outputs. Admin AI prompts are now state-specific.
 *   **Admin AI Time Context:** Current UTC time is injected into Admin AI prompts.
 *   **Local Provider Integration:** Automatic network discovery (`LOCAL_API_DISCOVERY_SUBNETS="auto"`).
+*   **Local Provider Integration:** Automatic network discovery (`LOCAL_API_DISCOVERY_SUBNETS="auto"`).
 
 ## Technology Stack
 
@@ -102,16 +122,19 @@
 *   **Persistence:** JSON (session state - filesystem), SQLite (interactions, knowledge), Taskwarrior files (project tasks via `tasklib`) %% Updated P24
 *   **Data Handling/Validation:** Pydantic (via FastAPI)
 *   **Local Auto Discovery** Nmap
+*   **Local Auto Discovery** Nmap
 *   **Logging:** Standard library `logging`
 
 ## Setup and Running (Detailed)
 
 1.  **Prerequisites:**
+    *   Termux app if used on Android mobile devices.
     *   Termux app if used on Android mobile devices.
     *   Python 3.9+
     *   Node.js and npm (only if using the optional Ollama proxy)
     *   Access to LLM APIs (OpenAI, OpenRouter) and/or a running local Ollama instance.
     *   Nmap to enable automatic local API provider discovery.
+    *   Nmap to enable automatic local API provider discovery.
 
 2.  **Clone the repository:**
     ```bash
@@ -120,6 +143,8 @@
     ```
 
 3.  **Set up Python Environment:**
+
+    On Linux/MacOS
 
     On Linux/MacOS
     ```bash
@@ -129,11 +154,7 @@
     ```
     
     on Windows
-<<<<<<< HEAD
-    ```
-=======
-    ```bash
->>>>>>> 293ea4b4
+    ```
     .venv\Scripts\activate
     pip install -r requirements.txt
     ```
@@ -143,24 +164,36 @@
     *   Edit `.env` and add your API keys (OpenAI, OpenRouter, GitHub PAT, Tavily API Key).
     *   Set `MODEL_TIER` (`LOCAL`, `FREE` or `ALL`).
     *   **Note:** While local LLMs (via Ollama & LiteLLM) are supported, smaller models may currently exhibit reliability issues with long and complex instructions or tool use especially if hosted weak hardware. For more consistent results, using a robust external provider like OpenRouter (configured in `.env`) might yield better results at this stage.
+    *   Set `MODEL_TIER` (`LOCAL`, `FREE` or `ALL`).
+    *   **Note:** While local LLMs (via Ollama & LiteLLM) are supported, smaller models may currently exhibit reliability issues with long and complex instructions or tool use especially if hosted weak hardware. For more consistent results, using a robust external provider like OpenRouter (configured in `.env`) might yield better results at this stage.
 
 5.  **Configure Bootstrap Agents (Optional):**
     *   Edit `config.yaml` to define the behavior and conversation style of the Admin AI.
     *   Add any bootstrap agents beyond the default Admin AI & PM Agent.
     *   You can optionally specify a provider/model for Admin AI & PM Agent here, otherwise it will be auto-selected.
+    *   Edit `config.yaml` to define the behavior and conversation style of the Admin AI.
+    *   Add any bootstrap agents beyond the default Admin AI & PM Agent.
+    *   You can optionally specify a provider/model for Admin AI & PM Agent here, otherwise it will be auto-selected.
 
 6.  **Run the Application:**
     # Option 1: Use the run script (could be error some at times).
+6.  **Run the Application:**
+    # Option 1: Use the run script (could be error some at times).
     ```bash
     chmod +x run.sh
     ./run.sh
+    chmod +x run.sh
+    ./run.sh
     ```
     # Option 2: (Recommended) Run directly using Python
+    # Option 2: (Recommended) Run directly using Python
     ```bash
     python -m src.main
     ```
     *(Alternatively, for development with auto-reload, use `uvicorn src.main:app --reload --port 8000`, but be aware reload might interfere with agent state.)*
-
+    *(Alternatively, for development with auto-reload, use `uvicorn src.main:app --reload --port 8000`, but be aware reload might interfere with agent state.)*
+
+7.  **Access the UI:** Open your web browser to `http://localhost:8000`.
 7.  **Access the UI:** Open your web browser to `http://localhost:8000`.
 
 ## Development Status
@@ -186,4 +219,6 @@
 *   Uses the powerful libraries FastAPI, Pydantic, SQLAlchemy, and the OpenAI Python client.
 *   Built with various LLMs like Google Gemini 2.5 Pro, Meta Llama 4, DeepSeek R1 and others.
 *   Special THANKS to Openrouter, Huggigface, and Google AI Studio
+*   Built with various LLMs like Google Gemini 2.5 Pro, Meta Llama 4, DeepSeek R1 and others.
+*   Special THANKS to Openrouter, Huggigface, and Google AI Studio
 <!-- # IT IS CRITICAL THAT ALL AIs and LLMs FOLLOW THE DEVELOPMENT INSTRUCTIONS IN THE DEVELOPMENT_RULES.md FILE WHEN FURTER DEVELOPING THIS FRAMEWORK!!! -->